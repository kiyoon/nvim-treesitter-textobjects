local ts_utils = require "nvim-treesitter.ts_utils"
local attach = require "nvim-treesitter.textobjects.attach"
local shared = require "nvim-treesitter.textobjects.shared"
local queries = require "nvim-treesitter.query"
local configs = require "nvim-treesitter.configs"
local parsers = require "nvim-treesitter.parsers"

local M = {}

<<<<<<< HEAD
M.last_move = nil
-- { func = move, args = { ... } }
-- { func = builtin_find, args = { ... } }
-- register any other function, but make sure the the first args is `forward` boolean.

-- If you are a plugin developer,
-- you can register your own independent move functions using this
-- even if they are not related to treesitter-textobjects.
-- move_fn's first argument must be a boolean indicating whether to move forward (true) or backward (false)
-- Then you can use four functions:
--   M.repeat_last_move
--   M.repeat_last_move_opposite
--   M.repeat_last_move_next
--   M.repeat_last_move_previous
function M.make_repeatable_move(move_fn)
  return function(...)
    M.last_move = { func = move_fn, args = { ... } } -- remember that the first args should be `forward` boolean
    move_fn(...)
  end
end

-- Alternatively, you can use this function
-- Returns:
--   repeatable_forward_move_fn, repeatable_backward_move_fn
function M.make_repeatable_move_pair(forward_move_fn, backward_move_fn)
  local general_repeatable_move_fn = function(forward, ...)
    if forward then
      forward_move_fn(...)
    else
      backward_move_fn(...)
    end
  end

  local repeatable_forward_move_fn = function(...)
    M.last_move = { func = general_repeatable_move_fn, args = { true, ... } }
    forward_move_fn(...)
  end

  local repeatable_backward_move_fn = function(...)
    M.last_move = { func = general_repeatable_move_fn, args = { false, ... } }
    backward_move_fn(...)
  end

  return repeatable_forward_move_fn, repeatable_backward_move_fn
end

local function move(forward, query_strings, start, winid)
  query_strings = shared.make_query_strings_table(query_strings)
=======
local function move(query_strings_regex, query_group, forward, start, winid)
  -- start: bool or nil. If true, choose the start of the node, and false is for the end.
  -- If nil, it considers both and chooses the closer side.
  query_strings_regex = shared.make_query_strings_table(query_strings_regex)
  query_group = query_group or "textobjects"
  local starts
  if start == nil then
    starts = { true, false }
  else
    if start then
      starts = { true }
    else
      starts = { false }
    end
  end
>>>>>>> a3e65cdb
  winid = winid or vim.api.nvim_get_current_win()
  local bufnr = vim.api.nvim_win_get_buf(winid)
  local query_strings =
    shared.get_query_strings_from_regex(query_strings_regex, query_group, parsers.get_buf_lang(bufnr))

  local config = configs.get_module "textobjects.move"

  -- score is a byte position.
  local function scoring_function(start_, match)
    local score, _
    if start_ then
      _, _, score = match.node:start()
    else
      _, _, score = match.node:end_()
    end
    if forward then
      return -score
    else
      return score
    end
  end

  local function filter_function(start_, match)
    local range = { match.node:range() }
    local row, col = unpack(vim.api.nvim_win_get_cursor(winid))
    row = row - 1 -- nvim_win_get_cursor is (1,0)-indexed

    if not start_ then
      if range[4] == 0 then
        range[1] = range[3] - 1
        range[2] = range[4]
      else
        range[1] = range[3]
        range[2] = range[4] - 1
      end
    end
    if forward then
      return range[1] > row or (range[1] == row and range[2] > col)
    else
      return range[1] < row or (range[1] == row and range[2] < col)
    end
  end

  for _ = 1, vim.v.count1 do
    local best_match
    local best_score
    local best_start
    for _, query_string in ipairs(query_strings) do
      for _, start_ in ipairs(starts) do
        local current_match = queries.find_best_match(bufnr, query_string, query_group, function(match)
          return filter_function(start_, match)
        end, function(match)
          return scoring_function(start_, match)
        end)

        if current_match then
          local score = scoring_function(start_, current_match)
          if not best_match then
            best_match = current_match
            best_score = score
            best_start = start_
          end
          if score > best_score then
            best_match = current_match
            best_score = score
            best_start = start_
          end
        end
      end
    end
    ts_utils.goto_node(best_match and best_match.node, not best_start, not config.set_jumps)
  end
end

<<<<<<< HEAD
local move_repeatable = M.make_repeatable_move(move)

M.goto_next_start = function(query_strings)
  move_repeatable("forward", query_strings, "start")
end
M.goto_next_end = function(query_strings)
  move_repeatable("forward", query_strings, not "start")
end
M.goto_previous_start = function(query_strings)
  move_repeatable(not "forward", query_strings, "start")
end
M.goto_previous_end = function(query_strings)
  move_repeatable(not "forward", query_strings, not "start")
end

-- implements naive f, F, t, T with repeat support
local function builtin_find(forward, inclusive, char, repeating, winid)
  -- forward = true -> f, t
  -- inclusive = false -> t, T
  -- if repeating with till (t or T, inclusive = false) then search from the next character
  -- returns nil if cancelled or char
  char = char or vim.fn.nr2char(vim.fn.getchar())
  repeating = repeating or false
  winid = winid or vim.api.nvim_get_current_win()

  if char == vim.fn.nr2char(27) then
    -- escape
    return nil
  end

  local line = vim.api.nvim_get_current_line()
  local cursor = vim.api.nvim_win_get_cursor(winid)

  -- find the count-th occurrence of the char in the line
  local found
  for _ = 1, vim.v.count1 do
    if forward then
      if not inclusive and repeating then
        cursor[2] = cursor[2] + 1
      end
      found = line:find(char, cursor[2] + 2, true)
    else
      -- reverse find from the cursor position
      if not inclusive and repeating then
        cursor[2] = cursor[2] - 1
      end

      found = line:reverse():find(char, #line - cursor[2] + 1, true)
      if found then
        found = #line - found + 1
      end
    end

    if not found then
      return char
    end

    if forward then
      if not inclusive then
        found = found - 1
      end
    else
      if not inclusive then
        found = found + 1
      end
    end

    cursor[2] = found - 1
    repeating = true -- after the first iteration, search from the next character if not inclusive.
  end

  -- move to the found position
  vim.api.nvim_win_set_cursor(winid, { cursor[1], cursor[2] })
  return char
end

-- We are not using M.make_repeatable_move and instead registering at M.last_move manually
-- because we don't want to behave the same way as the first movement.
-- For example, we want to repeat the search character given to f, F, t, T.
-- Also, we want to be able to to find the next occurence when using t, T with repeat, excluding the current position.
M.builtin_f = function()
  local char = builtin_find("forward", "inclusive")
  if builtin_find ~= nil then
    M.last_move = { func = builtin_find, args = { "forward", "inclusive", char, "repeating" } }
  end
end

M.builtin_F = function()
  local char = builtin_find(not "forward", "inclusive")
  if builtin_find ~= nil then
    M.last_move = { func = builtin_find, args = { not "forward", "inclusive", char, "repeating" } }
  end
end

M.builtin_t = function()
  local char = builtin_find("forward", not "inclusive")
  if builtin_find ~= nil then
    M.last_move = { func = builtin_find, args = { "forward", not "inclusive", char, "repeating" } }
  end
end

M.builtin_T = function()
  local char = builtin_find(not "forward", not "inclusive")
  if builtin_find ~= nil then
    M.last_move = { func = builtin_find, args = { not "forward", not "inclusive", char, "repeating" } }
  end
end

M.repeat_last_move = function()
  if M.last_move then
    M.last_move.func(unpack(M.last_move.args))
  end
end

M.repeat_last_move_opposite = function()
  if M.last_move then
    local args = { unpack(M.last_move.args) } -- copy the table
    args[1] = not args[1] -- reverse the direction
    M.last_move.func(unpack(args))
  end
end

M.repeat_last_move_next = function()
  if M.last_move then
    local args = { unpack(M.last_move.args) } -- copy the table
    args[1] = true -- set the direction to forward
    M.last_move.func(unpack(args))
  end
end

M.repeat_last_move_previous = function()
  if M.last_move then
    local args = { unpack(M.last_move.args) } -- copy the table
    args[1] = false -- set the direction to backward
    M.last_move.func(unpack(args))
  end
=======
M.goto_next_start = function(query_strings, query_group)
  query_group = query_group or "textobjects"
  move(query_strings, query_group, "forward", "start")
end
M.goto_next_end = function(query_strings, query_group)
  move(query_strings, query_group, "forward", not "start")
end
M.goto_previous_start = function(query_strings, query_group)
  move(query_strings, query_group, not "forward", "start")
end
M.goto_previous_end = function(query_strings, query_group)
  move(query_strings, query_group, not "forward", not "start")
>>>>>>> a3e65cdb
end

M.goto_next = function(query_strings, query_group)
  move(query_strings, query_group, "forward")
end
M.goto_previous = function(query_strings, query_group)
  move(query_strings, query_group, not "forward")
end

local nxo_mode_functions = {
  "goto_next_start",
  "goto_next_end",
  "goto_previous_start",
  "goto_previous_end",
  "goto_next",
  "goto_previous",
}

M.attach = attach.make_attach(nxo_mode_functions, "move", { "n", "x", "o" })
M.detach = attach.make_detach(nxo_mode_functions, "move", { "n", "x", "o" })

M.commands = {
  TSTextobjectGotoNextStart = {
    run = M.goto_next_start,
    args = {
      "-nargs=1",
      "-complete=custom,nvim_treesitter_textobjects#available_textobjects",
    },
  },
  TSTextobjectGotoNextEnd = {
    run = M.goto_next_end,
    args = {
      "-nargs=1",
      "-complete=custom,nvim_treesitter_textobjects#available_textobjects",
    },
  },
  TSTextobjectGotoPreviousStart = {
    run = M.goto_previous_start,
    args = {
      "-nargs=1",
      "-complete=custom,nvim_treesitter_textobjects#available_textobjects",
    },
  },
  TSTextobjectGotoPreviousEnd = {
    run = M.goto_previous_end,
    args = {
      "-nargs=1",
      "-complete=custom,nvim_treesitter_textobjects#available_textobjects",
    },
  },
  TSTextobjectRepeatLastMove = {
    run = M.repeat_last_move,
  },
  TSTextobjectRepeatLastMoveOpposite = {
    run = M.repeat_last_move_opposite,
  },
  TSTextobjectRepeatLastMoveNext = {
    run = M.repeat_last_move_next,
  },
  TSTextobjectRepeatLastMovePrevious = {
    run = M.repeat_last_move_previous,
  },
  TSTextobjectBuiltinf = {
    run = M.builtin_f,
  },
  TSTextobjectBuiltinF = {
    run = M.builtin_F,
  },
  TSTextobjectBuiltint = {
    run = M.builtin_t,
  },
  TSTextobjectBuiltinT = {
    run = M.builtin_T,
  },
}

return M<|MERGE_RESOLUTION|>--- conflicted
+++ resolved
@@ -1,79 +1,32 @@
 local ts_utils = require "nvim-treesitter.ts_utils"
 local attach = require "nvim-treesitter.textobjects.attach"
 local shared = require "nvim-treesitter.textobjects.shared"
+local repeatable_move = require "nvim-treesitter.textobjects.repeatable_move"
 local queries = require "nvim-treesitter.query"
 local configs = require "nvim-treesitter.configs"
 local parsers = require "nvim-treesitter.parsers"
 
 local M = {}
 
-<<<<<<< HEAD
-M.last_move = nil
--- { func = move, args = { ... } }
--- { func = builtin_find, args = { ... } }
--- register any other function, but make sure the the first args is `forward` boolean.
-
--- If you are a plugin developer,
--- you can register your own independent move functions using this
--- even if they are not related to treesitter-textobjects.
--- move_fn's first argument must be a boolean indicating whether to move forward (true) or backward (false)
--- Then you can use four functions:
---   M.repeat_last_move
---   M.repeat_last_move_opposite
---   M.repeat_last_move_next
---   M.repeat_last_move_previous
-function M.make_repeatable_move(move_fn)
-  return function(...)
-    M.last_move = { func = move_fn, args = { ... } } -- remember that the first args should be `forward` boolean
-    move_fn(...)
-  end
-end
-
--- Alternatively, you can use this function
--- Returns:
---   repeatable_forward_move_fn, repeatable_backward_move_fn
-function M.make_repeatable_move_pair(forward_move_fn, backward_move_fn)
-  local general_repeatable_move_fn = function(forward, ...)
-    if forward then
-      forward_move_fn(...)
-    else
-      backward_move_fn(...)
-    end
-  end
-
-  local repeatable_forward_move_fn = function(...)
-    M.last_move = { func = general_repeatable_move_fn, args = { true, ... } }
-    forward_move_fn(...)
-  end
-
-  local repeatable_backward_move_fn = function(...)
-    M.last_move = { func = general_repeatable_move_fn, args = { false, ... } }
-    backward_move_fn(...)
-  end
-
-  return repeatable_forward_move_fn, repeatable_backward_move_fn
-end
-
-local function move(forward, query_strings, start, winid)
-  query_strings = shared.make_query_strings_table(query_strings)
-=======
-local function move(query_strings_regex, query_group, forward, start, winid)
+local function move(opts)
+  -- opts includes query_strings_regex, query_group, forward, start, winid
   -- start: bool or nil. If true, choose the start of the node, and false is for the end.
   -- If nil, it considers both and chooses the closer side.
-  query_strings_regex = shared.make_query_strings_table(query_strings_regex)
-  query_group = query_group or "textobjects"
+  local query_strings_regex = shared.make_query_strings_table(opts.query_strings_regex)
+  local query_group = opts.query_group or "textobjects"
+  local forward = opts.forward
   local starts
-  if start == nil then
+  if opts.start == nil then
     starts = { true, false }
   else
-    if start then
+    if opts.start then
       starts = { true }
     else
       starts = { false }
     end
   end
->>>>>>> a3e65cdb
-  winid = winid or vim.api.nvim_get_current_win()
+  local winid = opts.winid or vim.api.nvim_get_current_win()
+
   local bufnr = vim.api.nvim_win_get_buf(winid)
   local query_strings =
     shared.get_query_strings_from_regex(query_strings_regex, query_group, parsers.get_buf_lang(bufnr))
@@ -147,164 +100,26 @@
   end
 end
 
-<<<<<<< HEAD
-local move_repeatable = M.make_repeatable_move(move)
+local move_repeatable = repeatable_move.make_repeatable_move(move)
 
-M.goto_next_start = function(query_strings)
-  move_repeatable("forward", query_strings, "start")
+M.goto_next_start = function(query_strings_regex, query_group)
+  move_repeatable { forward = true, start = true, query_strings_regex = query_strings_regex, query_group = query_group }
 end
-M.goto_next_end = function(query_strings)
-  move_repeatable("forward", query_strings, not "start")
+M.goto_next_end = function(query_strings_regex, query_group)
+  move_repeatable { forward = true, start = true, query_strings_regex = query_strings_regex, query_group = query_group }
 end
-M.goto_previous_start = function(query_strings)
-  move_repeatable(not "forward", query_strings, "start")
+M.goto_previous_start = function(query_strings_regex, query_group)
+  move_repeatable { forward = false, start = true, query_strings_regex = query_strings_regex, query_group = query_group }
 end
-M.goto_previous_end = function(query_strings)
-  move_repeatable(not "forward", query_strings, not "start")
+M.goto_previous_end = function(query_strings_regex, query_group)
+  move_repeatable { forward = false, start = false, query_strings_regex = query_strings_regex, query_group = query_group }
 end
 
--- implements naive f, F, t, T with repeat support
-local function builtin_find(forward, inclusive, char, repeating, winid)
-  -- forward = true -> f, t
-  -- inclusive = false -> t, T
-  -- if repeating with till (t or T, inclusive = false) then search from the next character
-  -- returns nil if cancelled or char
-  char = char or vim.fn.nr2char(vim.fn.getchar())
-  repeating = repeating or false
-  winid = winid or vim.api.nvim_get_current_win()
-
-  if char == vim.fn.nr2char(27) then
-    -- escape
-    return nil
-  end
-
-  local line = vim.api.nvim_get_current_line()
-  local cursor = vim.api.nvim_win_get_cursor(winid)
-
-  -- find the count-th occurrence of the char in the line
-  local found
-  for _ = 1, vim.v.count1 do
-    if forward then
-      if not inclusive and repeating then
-        cursor[2] = cursor[2] + 1
-      end
-      found = line:find(char, cursor[2] + 2, true)
-    else
-      -- reverse find from the cursor position
-      if not inclusive and repeating then
-        cursor[2] = cursor[2] - 1
-      end
-
-      found = line:reverse():find(char, #line - cursor[2] + 1, true)
-      if found then
-        found = #line - found + 1
-      end
-    end
-
-    if not found then
-      return char
-    end
-
-    if forward then
-      if not inclusive then
-        found = found - 1
-      end
-    else
-      if not inclusive then
-        found = found + 1
-      end
-    end
-
-    cursor[2] = found - 1
-    repeating = true -- after the first iteration, search from the next character if not inclusive.
-  end
-
-  -- move to the found position
-  vim.api.nvim_win_set_cursor(winid, { cursor[1], cursor[2] })
-  return char
+M.goto_next = function(query_strings_regex, query_group)
+  move_repeatable { forward = true, query_strings_regex = query_strings_regex, query_group = query_group }
 end
-
--- We are not using M.make_repeatable_move and instead registering at M.last_move manually
--- because we don't want to behave the same way as the first movement.
--- For example, we want to repeat the search character given to f, F, t, T.
--- Also, we want to be able to to find the next occurence when using t, T with repeat, excluding the current position.
-M.builtin_f = function()
-  local char = builtin_find("forward", "inclusive")
-  if builtin_find ~= nil then
-    M.last_move = { func = builtin_find, args = { "forward", "inclusive", char, "repeating" } }
-  end
-end
-
-M.builtin_F = function()
-  local char = builtin_find(not "forward", "inclusive")
-  if builtin_find ~= nil then
-    M.last_move = { func = builtin_find, args = { not "forward", "inclusive", char, "repeating" } }
-  end
-end
-
-M.builtin_t = function()
-  local char = builtin_find("forward", not "inclusive")
-  if builtin_find ~= nil then
-    M.last_move = { func = builtin_find, args = { "forward", not "inclusive", char, "repeating" } }
-  end
-end
-
-M.builtin_T = function()
-  local char = builtin_find(not "forward", not "inclusive")
-  if builtin_find ~= nil then
-    M.last_move = { func = builtin_find, args = { not "forward", not "inclusive", char, "repeating" } }
-  end
-end
-
-M.repeat_last_move = function()
-  if M.last_move then
-    M.last_move.func(unpack(M.last_move.args))
-  end
-end
-
-M.repeat_last_move_opposite = function()
-  if M.last_move then
-    local args = { unpack(M.last_move.args) } -- copy the table
-    args[1] = not args[1] -- reverse the direction
-    M.last_move.func(unpack(args))
-  end
-end
-
-M.repeat_last_move_next = function()
-  if M.last_move then
-    local args = { unpack(M.last_move.args) } -- copy the table
-    args[1] = true -- set the direction to forward
-    M.last_move.func(unpack(args))
-  end
-end
-
-M.repeat_last_move_previous = function()
-  if M.last_move then
-    local args = { unpack(M.last_move.args) } -- copy the table
-    args[1] = false -- set the direction to backward
-    M.last_move.func(unpack(args))
-  end
-=======
-M.goto_next_start = function(query_strings, query_group)
-  query_group = query_group or "textobjects"
-  move(query_strings, query_group, "forward", "start")
-end
-M.goto_next_end = function(query_strings, query_group)
-  move(query_strings, query_group, "forward", not "start")
-end
-M.goto_previous_start = function(query_strings, query_group)
-  move(query_strings, query_group, not "forward", "start")
-end
-M.goto_previous_end = function(query_strings, query_group)
-  move(query_strings, query_group, not "forward", not "start")
->>>>>>> a3e65cdb
-end
-
-M.goto_next = function(query_strings, query_group)
-  move(query_strings, query_group, "forward")
-end
-M.goto_previous = function(query_strings, query_group)
-  move(query_strings, query_group, not "forward")
+M.goto_previous = function(query_strings_regex, query_group)
+  move_repeatable { forward = false, query_strings_regex = query_strings_regex, query_group = query_group }
 end
 
 local nxo_mode_functions = {
@@ -348,30 +163,6 @@
       "-complete=custom,nvim_treesitter_textobjects#available_textobjects",
     },
   },
-  TSTextobjectRepeatLastMove = {
-    run = M.repeat_last_move,
-  },
-  TSTextobjectRepeatLastMoveOpposite = {
-    run = M.repeat_last_move_opposite,
-  },
-  TSTextobjectRepeatLastMoveNext = {
-    run = M.repeat_last_move_next,
-  },
-  TSTextobjectRepeatLastMovePrevious = {
-    run = M.repeat_last_move_previous,
-  },
-  TSTextobjectBuiltinf = {
-    run = M.builtin_f,
-  },
-  TSTextobjectBuiltinF = {
-    run = M.builtin_F,
-  },
-  TSTextobjectBuiltint = {
-    run = M.builtin_t,
-  },
-  TSTextobjectBuiltinT = {
-    run = M.builtin_T,
-  },
 }
 
 return M