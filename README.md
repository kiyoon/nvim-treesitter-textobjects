--- conflicted
+++ resolved
@@ -11,10 +11,7 @@
 If you are using vim-plug, put this in your init.vim file:
 
 ```vim
-<<<<<<< HEAD
-=======
 Plug 'nvim-treesitter/nvim-treesitter'
->>>>>>> b7a4e7fa
 Plug 'nvim-treesitter/nvim-treesitter-textobjects'
 ```
 
